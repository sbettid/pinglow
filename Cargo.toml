--- conflicted
+++ resolved
@@ -21,10 +21,6 @@
 rocket = { version = "0.5", features = ["json"] }
 reqwest = "0.12"
 openssl = { version = "0.10", features = ["vendored"] }
-<<<<<<< HEAD
-
-=======
->>>>>>> 47ce6738
 
 [dev-dependencies]
 rustfmt = "0.10.0"